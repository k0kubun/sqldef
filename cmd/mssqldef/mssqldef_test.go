--- conflicted
+++ resolved
@@ -455,7 +455,6 @@
 	assertApplyOutput(t, createTable, nothingModified)
 }
 
-<<<<<<< HEAD
 func TestMssqldefCreateTableAddIndex(t *testing.T) {
 	resetTestDatabase()
 
@@ -548,7 +547,8 @@
 
 	assertApplyOutput(t, createTable, applyPrefix+"DROP INDEX [ix_users_id] ON [dbo].[users];\n"+"CREATE UNIQUE CLUSTERED INDEX [ix_users_id] ON [dbo].[users] ([id]) WITH (pad_index = ON, fillfactor = 10);\n")
 	assertApplyOutput(t, createTable, nothingModified)
-=======
+}
+
 func TestMssqldefCreateTableForeignKey(t *testing.T) {
 	resetTestDatabase()
 
@@ -597,7 +597,6 @@
 	)
 	assertApplyOutput(t, createUsers+createPosts, applyPrefix+"ALTER TABLE [dbo].[posts] DROP CONSTRAINT [posts_ibfk_1];\n")
 	assertApplyOutput(t, createUsers+createPosts, nothingModified)
->>>>>>> 0856f207
 }
 
 //
