--- conflicted
+++ resolved
@@ -215,10 +215,7 @@
   - Column: ADD COLUMN, ALTER COLUMN, DROP COLUMN
   - Index: CREATE INDEX, CREATE UNIQUE INDEX, DROP INDEX
   - Foreign / Primary Key: ADD FOREIGN KEY, DROP CONSTRAINT
-<<<<<<< HEAD
   - Policy: CREATE POLICY, ALTER POLICY, DROP POLICY
-=======
->>>>>>> 815b6704
   - View: CREATE VIEW, CREATE OR REPLACE VIEW, DROP VIEW
 - SQLite3
   - Table: CREATE TABLE, DROP TABLE
@@ -309,106 +306,6 @@
 Remove the line to DROP FOREIGN KEY.
 
 Composite foreign key may not work for now.
-
-### CREATE (OR REPLACE) VIEW
-
-```diff
-<<<<<<< HEAD
- CREATE OR REPLACE VIEW foo AS
-=======
- CREATE VIEW foo AS
->>>>>>> 815b6704
-   select u.id as id, p.id as post_id
-   from  (
-     mysqldef_test.users as u
-     join mysqldef_test.posts as p on ((u.id = p.user_id))
-   )
- ;
-<<<<<<< HEAD
-
-=======
->>>>>>> 815b6704
-+ CREATE OR REPLACE VIEW foo AS select u.id as id, p.id as post_id from (mysqldef_test.users as u join mysqldef_test.posts as p on (((u.id = p.user_id) and (p.is_deleted = 0))));
-```
-
-Remove the line to DROP VIEW.
-
-## PostgreSQL examples
-### CREATE TABLE
-```diff
-+CREATE TABLE users (
-+  id BIGINT PRIMARY KEY
-+);
-```
-
-Remove the statement to DROP TABLE.
-
-### ADD COLUMN
-```diff
- CREATE TABLE users (
-   id BIGINT PRIMARY KEY,
-+  name VARCHAR(40)
- );
-```
-
-Remove the line to DROP COLUMN.
-
-### CREATE INDEX
-
-```diff
- CREATE TABLE users (
-   id BIGINT PRIMARY KEY,
-   name VARCHAR(40)
- );
-+CREATE INDEX index_name on users (name);
-```
-
-Remove the line to DROP INDEX.
-
-### ADD FOREIGN KEY
-
-```diff
- CREATE TABLE users (
-   id BIGINT PRIMARY KEY,
-   name VARCHAR(40)
- );
- CREATE INDEX index_name on users (name);
-
- CREATE TABLE posts (
-   user_id BIGINT,
-+  CONSTRAINT fk_posts_user_id FOREIGN KEY (user_id) REFERENCES users (id)
- )
-```
-
-### ADD POLICY
-
-```diff
- CREATE TABLE users (
-   id BIGINT PRIMARY KEY,
-   name VARCHAR(40)
- );
- CREATE POLICY p_users ON users AS PERMISSIVE FOR ALL TO PUBLIC USING (id = (current_user)::integer) WITH CHECK ((name)::text = current_user)
-
-+CREATE POLICY p_users ON users AS PERMISSIVE FOR ALL TO PUBLIC USING (id = (current_user)::integer) WITH CHECK ((name)::text = current_user)
-```
-
-Remove the line to DROP POLICY.
-
-### CREATE (OR REPLACE) VIEW
-
-```diff
- CREATE OR REPLACE VIEW foo AS
-   select u.id as id, p.id as post_id
-   from  (
-     mysqldef_test.users as u
-     join mysqldef_test.posts as p on ((u.id = p.user_id))
-   )
- ;
-
-+ CREATE OR REPLACE VIEW foo AS select u.id as id, p.id as post_id from (mysqldef_test.users as u join mysqldef_test.posts as p on (((u.id = p.user_id) and (p.is_deleted = 0))));
-```
-
-Remove the line to DROP VIEW.
 
 ### CREATE (OR REPLACE) VIEW
 
@@ -420,7 +317,84 @@
      join mysqldef_test.posts as p on ((u.id = p.user_id))
    )
  ;
-+ CREATE OR REPLACE VIEW foo AS select u.id as id, p.id as post_id from (users as u join posts as p on (((u.id = p.user_id) and (p.is_deleted = 0))));
++ CREATE OR REPLACE VIEW foo AS select u.id as id, p.id as post_id from (mysqldef_test.users as u join mysqldef_test.posts as p on (((u.id = p.user_id) and (p.is_deleted = 0))));
+```
+
+Remove the line to DROP VIEW.
+
+## PostgreSQL examples
+### CREATE TABLE
+```diff
++CREATE TABLE users (
++  id BIGINT PRIMARY KEY
++);
+```
+
+Remove the statement to DROP TABLE.
+
+### ADD COLUMN
+```diff
+ CREATE TABLE users (
+   id BIGINT PRIMARY KEY,
++  name VARCHAR(40)
+ );
+```
+
+Remove the line to DROP COLUMN.
+
+### CREATE INDEX
+
+```diff
+ CREATE TABLE users (
+   id BIGINT PRIMARY KEY,
+   name VARCHAR(40)
+ );
++CREATE INDEX index_name on users (name);
+```
+
+Remove the line to DROP INDEX.
+
+### ADD FOREIGN KEY
+
+```diff
+ CREATE TABLE users (
+   id BIGINT PRIMARY KEY,
+   name VARCHAR(40)
+ );
+ CREATE INDEX index_name on users (name);
+
+ CREATE TABLE posts (
+   user_id BIGINT,
++  CONSTRAINT fk_posts_user_id FOREIGN KEY (user_id) REFERENCES users (id)
+ )
+```
+
+### ADD POLICY
+
+```diff
+ CREATE TABLE users (
+   id BIGINT PRIMARY KEY,
+   name VARCHAR(40)
+ );
+ CREATE POLICY p_users ON users AS PERMISSIVE FOR ALL TO PUBLIC USING (id = (current_user)::integer) WITH CHECK ((name)::text = current_user)
+
++CREATE POLICY p_users ON users AS PERMISSIVE FOR ALL TO PUBLIC USING (id = (current_user)::integer) WITH CHECK ((name)::text = current_user)
+```
+
+Remove the line to DROP POLICY.
+
+### CREATE (OR REPLACE) VIEW
+
+```diff
+ CREATE VIEW foo AS
+   select u.id as id, p.id as post_id
+   from  (
+     mysqldef_test.users as u
+     join mysqldef_test.posts as p on ((u.id = p.user_id))
+   )
+ ;
+
++ CREATE OR REPLACE VIEW foo AS select u.id as id, p.id as post_id from (mysqldef_test.users as u join mysqldef_test.posts as p on (((u.id = p.user_id) and (p.is_deleted = 0))));
 ```
 
 Remove the line to DROP VIEW.
