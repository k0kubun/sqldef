// TODO: Normalize implicit things in input first, and then compare
package schema

import (
	"fmt"
	"log"
	"reflect"
	"sort"
	"strings"
)

type GeneratorMode int

const (
	GeneratorModeMysql = GeneratorMode(iota)
	GeneratorModePostgres
	GeneratorModeSQLite3
)

var (
	dataTypeAliases = map[string]string{
		"bool":    "boolean",
		"int":     "integer",
		"char":    "character",
		"varchar": "character varying",
	}
	mysqlDataTypeAliases = map[string]string{
		"boolean": "tinyint",
	}
)

// This struct holds simulated schema states during GenerateIdempotentDDLs().
type Generator struct {
	mode          GeneratorMode
	desiredTables []*Table
	currentTables []*Table

	desiredViews []*View
	currentViews []*View
}

// Parse argument DDLs and call `generateDDLs()`
func GenerateIdempotentDDLs(mode GeneratorMode, desiredSQL string, currentSQL string) ([]string, error) {
	// TODO: invalidate duplicated tables, columns
	desiredDDLs, err := parseDDLs(mode, desiredSQL)
	if err != nil {
		return nil, err
	}

	currentDDLs, err := parseDDLs(mode, currentSQL)
	if err != nil {
		return nil, err
	}

	tables, err := convertDDLsToTables(currentDDLs)
	if err != nil {
		return nil, err
	}

	views := convertDDLsToViews(currentDDLs)

	generator := Generator{
		mode:          mode,
		desiredTables: []*Table{},
		currentTables: tables,
		desiredViews:  []*View{},
		currentViews:  views,
	}
	return generator.generateDDLs(desiredDDLs)
}

// Main part of DDL genearation
func (g *Generator) generateDDLs(desiredDDLs []DDL) ([]string, error) {
	ddls := []string{}

	// Incrementally examine desiredDDLs
	for _, ddl := range desiredDDLs {
		switch desired := ddl.(type) {
		case *CreateTable:
			if currentTable := findTableByName(g.currentTables, desired.table.name); currentTable != nil {
				// Table already exists, guess required DDLs.
				tableDDLs, err := g.generateDDLsForCreateTable(*currentTable, *desired)
				if err != nil {
					return ddls, err
				}
				ddls = append(ddls, tableDDLs...)
				mergeTable(currentTable, desired.table)
			} else {
				// Table not found, create table.
				ddls = append(ddls, desired.statement)
				table := desired.table // copy table
				g.currentTables = append(g.currentTables, &table)
			}
			table := desired.table // copy table
			g.desiredTables = append(g.desiredTables, &table)
		case *CreateIndex:
			indexDDLs, err := g.generateDDLsForCreateIndex(desired.tableName, desired.index, "CREATE INDEX", ddl.Statement())
			if err != nil {
				return ddls, err
			}
			ddls = append(ddls, indexDDLs...)
		case *AddIndex:
			indexDDLs, err := g.generateDDLsForCreateIndex(desired.tableName, desired.index, "ALTER TABLE", ddl.Statement())
			if err != nil {
				return ddls, err
			}
			ddls = append(ddls, indexDDLs...)
<<<<<<< HEAD
		case *AddPolicy:
			policyDDLs, err := g.generateDDLsForCreatePolicy(desired.tableName, desired.policy, "ALTER POLICY", ddl.Statement())
			if err != nil {
				return ddls, err
			}
			ddls = append(ddls, policyDDLs...)
=======
>>>>>>> 815b6704
		case *View:
			viewDDLs, err := g.generateDDLsForCreateView(desired.name, desired)
			if err != nil {
				return ddls, err
			}
			ddls = append(ddls, viewDDLs...)
		default:
			return nil, fmt.Errorf("unexpected ddl type in generateDDLs: %v", desired)
		}
	}

	// Clean up obsoleted tables, indexes, columns
	for _, currentTable := range g.currentTables {
		desiredTable := findTableByName(g.desiredTables, currentTable.name)
		if desiredTable == nil {
			// Obsoleted table found. Drop table.
			ddls = append(ddls, fmt.Sprintf("DROP TABLE %s", g.escapeTableName(currentTable.name)))
			g.currentTables = removeTableByName(g.currentTables, currentTable.name)
			continue
		}

		// Table is expected to exist. Drop foreign keys prior to index deletion
		for _, foreignKey := range currentTable.foreignKeys {
			if containsString(convertForeignKeysToConstraintNames(desiredTable.foreignKeys), foreignKey.constraintName) {
				continue // Foreign key is expected to exist.
			}

			var ddl string
			switch g.mode {
			case GeneratorModeMysql:
				ddl = fmt.Sprintf("ALTER TABLE %s DROP FOREIGN KEY %s", currentTable.name, foreignKey.constraintName)
			case GeneratorModePostgres:
				ddl = fmt.Sprintf("ALTER TABLE %s DROP CONSTRAINT %s", currentTable.name, foreignKey.constraintName)
			default:
			}
			ddls = append(ddls, ddl)
			// TODO: simulate to remove foreign key from `currentTable.foreignKeys`?
		}

		// Check indexes
		for _, index := range currentTable.indexes {
			if containsString(convertIndexesToIndexNames(desiredTable.indexes), index.name) ||
				containsString(convertForeignKeysToIndexNames(desiredTable.foreignKeys), index.name) {
				continue // Index is expected to exist.
			}

			// Index is obsoleted. Check and drop index as needed.
			indexDDLs, err := g.generateDDLsForAbsentIndex(index, *currentTable, *desiredTable)
			if err != nil {
				return ddls, err
			}
			ddls = append(ddls, indexDDLs...)
			// TODO: simulate to remove index from `currentTable.indexes`?
		}

		// Check columns.
		for _, column := range currentTable.columns {
			if containsString(convertColumnsToColumnNames(desiredTable.columns), column.name) {
				continue // Column is expected to exist.
			}

			// Column is obsoleted. Drop column.
			ddl := fmt.Sprintf("ALTER TABLE %s DROP COLUMN %s", desiredTable.name, column.name) // TODO: escape
			ddls = append(ddls, ddl)
			// TODO: simulate to remove column from `currentTable.columns`?
		}

		// Check policies.
		for _, policy := range currentTable.policies {
			if containsString(convertPolicyNames(desiredTable.policies), policy.name) {
				continue
			}
			ddls = append(ddls, fmt.Sprintf("DROP POLICY %s ON %s", policy.name, currentTable.name))
		}
	}

	// Clean up obsoleted views
	for _, currentView := range g.currentViews {
		if containsString(convertViewNames(g.desiredViews), currentView.name) {
			continue
		}
		ddls = append(ddls, fmt.Sprintf("DROP VIEW %s", currentView.name))
	}

	// Clean up obsoleted views
	for _, currentView := range g.currentViews {
		if containsString(convertViewNames(g.desiredViews), currentView.name) {
			continue
		}
		ddls = append(ddls, fmt.Sprintf("DROP VIEW %s", currentView.name))
	}

	return ddls, nil
}

// In the caller, `mergeTable` manages `g.currentTables`.
func (g *Generator) generateDDLsForCreateTable(currentTable Table, desired CreateTable) ([]string, error) {
	ddls := []string{}

	// Examine each column
	for i, desiredColumn := range desired.table.columns {
		currentColumn := findColumnByName(currentTable.columns, desiredColumn.name)
		if currentColumn == nil || !currentColumn.autoIncrement {
			// We may not be able to add AUTO_INCREMENT yet. It will be added after adding keys (primary or not) at the "Add new AUTO_INCREMENT" place.
			desiredColumn.autoIncrement = false
		}
		if currentColumn == nil {
			definition, err := generateColumnDefinition(desiredColumn, true)
			if err != nil {
				return ddls, err
			}

			// Column not found, add column.
			ddl := fmt.Sprintf("ALTER TABLE %s ADD COLUMN %s", desired.table.name, definition) // TODO: escape

			if g.mode == GeneratorModeMysql {
				after := " FIRST"
				if i > 0 {
					after = " AFTER " + desired.table.columns[i-1].name
				}
				ddl += after
			}

			ddls = append(ddls, ddl)
		} else {
			// Change column data type or order as needed.
			switch g.mode {
			case GeneratorModeMysql:
				currentPos := currentColumn.position
				desiredPos := desiredColumn.position
				changeOrder := currentPos > desiredPos && currentPos-desiredPos > len(currentTable.columns)-len(desired.table.columns)

				// Change column type and orders, *except* AUTO_INCREMENT and UNIQUE KEY.
				if !g.haveSameColumnDefinition(*currentColumn, desiredColumn) || !haveSameValue(currentColumn.defaultVal, desiredColumn.defaultVal) || changeOrder {
					definition, err := generateColumnDefinition(desiredColumn, false)
					if err != nil {
						return ddls, err
					}

					ddl := fmt.Sprintf("ALTER TABLE %s CHANGE COLUMN %s %s", desired.table.name, currentColumn.name, definition) // TODO: escape
					if changeOrder {
						after := " FIRST"
						if i > 0 {
							after = " AFTER " + desired.table.columns[i-1].name
						}
						ddl += after
					}
					ddls = append(ddls, ddl)
				}

				// Add UNIQUE KEY. TODO: Probably it should be just normalized to an index after the parser phase.
				currentIndex := findIndexByName(currentTable.indexes, desiredColumn.name)
				if desiredColumn.keyOption.isUnique() && !currentColumn.keyOption.isUnique() && currentIndex == nil { // TODO: deal with a case that the index is not a UNIQUE KEY.
					ddl := fmt.Sprintf("ALTER TABLE %s ADD UNIQUE KEY %s(%s)", desired.table.name, desiredColumn.name, desiredColumn.name) // TODO: escape
					ddls = append(ddls, ddl)
				}
			case GeneratorModePostgres:
				if !g.haveSameDataType(*currentColumn, desiredColumn) {
					// Change type
					ddl := fmt.Sprintf("ALTER TABLE %s ALTER COLUMN %s TYPE %s", desired.table.name, currentColumn.name, generateDataType(desiredColumn)) // TODO: escape
					ddls = append(ddls, ddl)
				}

				// TODO: support SET/DROP NOT NULL and other properties
			default:
			}
		}
	}

	// Remove old AUTO_INCREMENT from deleted column before deleting key (primary or not)
	if g.mode == GeneratorModeMysql {
		for _, currentColumn := range currentTable.columns {
			desiredColumn := findColumnByName(desired.table.columns, currentColumn.name)
			if currentColumn.autoIncrement && (desiredColumn == nil || !desiredColumn.autoIncrement) {
				currentColumn.autoIncrement = false
				definition, err := generateColumnDefinition(currentColumn, false)
				if err != nil {
					return ddls, err
				}
				ddls = append(ddls, fmt.Sprintf("ALTER TABLE %s CHANGE COLUMN %s %s", currentTable.name, currentColumn.name, definition)) // TODO: escape
			}
		}
	}

	// Examine primary key
	currentPrimaryKey := currentTable.PrimaryKey()
	desiredPrimaryKey := desired.table.PrimaryKey()
	if !areSamePrimaryKeys(currentPrimaryKey, desiredPrimaryKey) {
		if currentPrimaryKey != nil {
			switch g.mode {
			case GeneratorModeMysql:
				ddls = append(ddls, fmt.Sprintf("ALTER TABLE %s DROP PRIMARY KEY", desired.table.name)) // TODO: escape
			case GeneratorModePostgres:
				tableName := strings.SplitN(desired.table.name, ".", 2)[1]                                                // without schema
				ddls = append(ddls, fmt.Sprintf("ALTER TABLE %s DROP CONSTRAINT %s_pkey", desired.table.name, tableName)) // TODO: escape
			default:
			}
		}
		if desiredPrimaryKey != nil {
			definition := g.generateIndexDefinition(*desiredPrimaryKey)
			ddls = append(ddls, fmt.Sprintf("ALTER TABLE %s ADD %s", desired.table.name, definition)) // TODO: escape
		}
	}

	// Examine each index
	for _, desiredIndex := range desired.table.indexes {
		if desiredIndex.name == "PRIMARY" {
			continue
		}

		if currentIndex := findIndexByName(currentTable.indexes, desiredIndex.name); currentIndex != nil {
			// Drop and add index as needed.
			if !areSameIndexes(*currentIndex, desiredIndex) {
				ddls = append(ddls, fmt.Sprintf("ALTER TABLE %s DROP INDEX %s", desired.table.name, g.escapeSQLName(currentIndex.name)))
				ddls = append(ddls, fmt.Sprintf("ALTER TABLE %s ADD %s", desired.table.name, g.generateIndexDefinition(desiredIndex)))
			}
		} else {
			// Index not found, add index.
			ddls = append(ddls, fmt.Sprintf("ALTER TABLE %s ADD %s", desired.table.name, g.generateIndexDefinition(desiredIndex)))
		}
	}

	// Add new AUTO_INCREMENT after adding index and primary key
	if g.mode == GeneratorModeMysql {
		for _, desiredColumn := range desired.table.columns {
			currentColumn := findColumnByName(currentTable.columns, desiredColumn.name)
			if desiredColumn.autoIncrement && (currentColumn == nil || !currentColumn.autoIncrement) {
				definition, err := generateColumnDefinition(desiredColumn, false)
				if err != nil {
					return ddls, err
				}
				ddls = append(ddls, fmt.Sprintf("ALTER TABLE %s CHANGE COLUMN %s %s", currentTable.name, desiredColumn.name, definition)) // TODO: escape
			}
		}
	}

	// Examine each foreign key
	for _, desiredForeignKey := range desired.table.foreignKeys {
		if len(desiredForeignKey.constraintName) == 0 {
			return ddls, fmt.Errorf(
				"Foreign key without constraint symbol was found in table '%s' (index name: '%s', columns: %v). "+
					"Specify the constraint symbol to identify the foreign key.",
				desired.table.name, desiredForeignKey.indexName, desiredForeignKey.indexColumns,
			)
		}

		if currentForeignKey := findForeignKeyByName(currentTable.foreignKeys, desiredForeignKey.constraintName); currentForeignKey != nil {
			// Drop and add foreign key as needed.
			if !g.areSameForeignKeys(*currentForeignKey, desiredForeignKey) {
				switch g.mode {
				case GeneratorModeMysql:
					ddls = append(ddls, fmt.Sprintf("ALTER TABLE %s DROP FOREIGN KEY %s", desired.table.name, currentForeignKey.constraintName))
				case GeneratorModePostgres:
					ddls = append(ddls, fmt.Sprintf("ALTER TABLE %s DROP CONSTRAINT %s", desired.table.name, currentForeignKey.constraintName))
				default:
				}
				ddls = append(ddls, fmt.Sprintf("ALTER TABLE %s ADD %s", desired.table.name, g.generateForeignKeyDefinition(desiredForeignKey)))
			}
		} else {
			// Foreign key not found, add foreign key.
			definition := g.generateForeignKeyDefinition(desiredForeignKey)
			ddl := fmt.Sprintf("ALTER TABLE %s ADD %s", desired.table.name, definition) // TODO: escape
			ddls = append(ddls, ddl)
		}
	}

	return ddls, nil
}

// Shared by `CREATE INDEX` and `ALTER TABLE ADD INDEX`.
// This manages `g.currentTables` unlike `generateDDLsForCreateTable`...
func (g *Generator) generateDDLsForCreateIndex(tableName string, desiredIndex Index, action string, statement string) ([]string, error) {
	ddls := []string{}

	currentTable := findTableByName(g.currentTables, tableName)
	if currentTable == nil {
		return nil, fmt.Errorf("%s is performed for inexistent table '%s': '%s'", action, tableName, statement)
	}

	currentIndex := findIndexByName(currentTable.indexes, desiredIndex.name)
	if currentIndex == nil {
		// Index not found, add index.
		ddls = append(ddls, statement)
		currentTable.indexes = append(currentTable.indexes, desiredIndex)
	} else {
		// Index found. If it's different, drop and add index.
		if !areSameIndexes(*currentIndex, desiredIndex) {
			ddls = append(ddls, g.generateDropIndex(currentTable.name, currentIndex.name))
			ddls = append(ddls, statement)

			newIndexes := []Index{}
			for _, currentIndex := range currentTable.indexes {
				if currentIndex.name == desiredIndex.name {
					newIndexes = append(newIndexes, desiredIndex)
				} else {
					newIndexes = append(newIndexes, currentIndex)
				}
			}
			currentTable.indexes = newIndexes // simulate index change. TODO: use []*Index in table and destructively modify it
		}
	}

	// Examine indexes in desiredTable to delete obsoleted indexes later
	desiredTable := findTableByName(g.desiredTables, tableName)
	if desiredTable == nil {
		return nil, fmt.Errorf("%s is performed before create table '%s': '%s'", action, tableName, statement)
	}
	if containsString(convertIndexesToIndexNames(desiredTable.indexes), desiredIndex.name) {
		return nil, fmt.Errorf("index '%s' is doubly created against table '%s': '%s'", desiredIndex.name, tableName, statement)
	}
	desiredTable.indexes = append(desiredTable.indexes, desiredIndex)

	return ddls, nil
}

<<<<<<< HEAD
func (g *Generator) generateDDLsForCreatePolicy(tableName string, desiredPolicy Policy, action string, statement string) ([]string, error) {
	var ddls []string

	currentTable := findTableByName(g.currentTables, tableName)
	if currentTable == nil {
		return nil, fmt.Errorf("%s is performed for inexistent table '%s': '%s'", action, tableName, statement)
	}

	currentPolicy := findPolicyByName(currentTable.policies, desiredPolicy.name)
	if currentPolicy == nil {
		// Policy not found, add policy.
		ddls = append(ddls, statement)
		currentTable.policies = append(currentTable.policies, desiredPolicy)
	} else {
		// policy found. If it's different, drop and add or alter policy.
		if !areSamePolicies(*currentPolicy, desiredPolicy) {
			if strings.ToLower(currentPolicy.permissive.Raw()) == strings.ToLower(desiredPolicy.permissive.Raw()) &&
				strings.ToLower(currentPolicy.scope) == strings.ToLower(desiredPolicy.scope) {
				ddl := fmt.Sprintf("ALTER POLICY %s ON %s TO %s", desiredPolicy.name, tableName, strings.Join(desiredPolicy.roles, ","))
				if desiredPolicy.using != "" {
					ddl += fmt.Sprintf(" USING %s", desiredPolicy.using)
				}
				if desiredPolicy.withCheck != "" {
					ddl += fmt.Sprintf(" WITH CHECK %s", desiredPolicy.withCheck)
				}
				ddls = append(ddls, ddl)
			} else {
				ddls = append(ddls, fmt.Sprintf("DROP POLICY %s ON %s", currentPolicy.name, currentTable.name))
				ddls = append(ddls, statement)
			}
		}
	}

	// Examine policies in desiredTable to delete obsoleted policies later
	desiredTable := findTableByName(g.desiredTables, tableName)
	if desiredTable == nil {
		return nil, fmt.Errorf("%s is performed before create table '%s': '%s'", action, tableName, statement)
	}
	if containsString(convertPolicyNames(desiredTable.policies), desiredPolicy.name) {
		return nil, fmt.Errorf("policy '%s' is doubly created against table '%s': '%s'", desiredPolicy.name, tableName, statement)
	}
	desiredTable.policies = append(desiredTable.policies, desiredPolicy)

	return ddls, nil
}

=======
>>>>>>> 815b6704
func (g *Generator) generateDDLsForCreateView(viewName string, desiredView *View) ([]string, error) {
	var ddls []string

	currentView := findViewByName(g.currentViews, viewName)
	if currentView == nil {
		// View not found, add view.
		ddls = append(ddls, desiredView.statement)
	} else {
		// View found. If it's different, create or replace view.
		if strings.ToLower(currentView.definition) != strings.ToLower(desiredView.definition) {
			if g.mode == GeneratorModeSQLite3 {
				ddls = append(ddls, fmt.Sprintf("DROP VIEW %s", viewName))
				ddls = append(ddls, fmt.Sprintf("CREATE VIEW %s AS %s", viewName, desiredView.definition))
			} else {
				ddls = append(ddls, fmt.Sprintf("CREATE OR REPLACE VIEW %s AS %s", viewName, desiredView.definition))
			}
		}
	}

	// Examine policies in desiredTable to delete obsoleted policies later
	if containsString(convertViewNames(g.desiredViews), desiredView.name) {
		return nil, fmt.Errorf("view '%s' is doubly created: '%s'", desiredView.name, desiredView.statement)
	}
	g.desiredViews = append(g.desiredViews, desiredView)

	return ddls, nil
}

// Even though simulated table doesn't have index, primary or unique could exist in column definitions.
// This carefully generates DROP INDEX for such situations.
func (g *Generator) generateDDLsForAbsentIndex(currentIndex Index, currentTable Table, desiredTable Table) ([]string, error) {
	ddls := []string{}

	if currentIndex.primary {
		var primaryKeyColumn *Column
		for _, column := range desiredTable.columns {
			if column.keyOption == ColumnKeyPrimary {
				primaryKeyColumn = &column
				break
			}
		}

		// If nil, it will be `DROP COLUMN`-ed. Ignore it.
		if primaryKeyColumn != nil && primaryKeyColumn.name != currentIndex.columns[0].column { // TODO: check length of currentIndex.columns
			// TODO: handle this. Rename primary key column...?
			return ddls, fmt.Errorf(
				"primary key column name of '%s' should be '%s' but currently '%s'. This is not handled yet.",
				currentTable.name, primaryKeyColumn.name, currentIndex.columns[0].column,
			)
		}
	} else if currentIndex.unique {
		var uniqueKeyColumn *Column
		for _, column := range desiredTable.columns {
			if column.name == currentIndex.columns[0].column && column.keyOption.isUnique() {
				uniqueKeyColumn = &column
				break
			}
		}

		if uniqueKeyColumn == nil {
			// No unique column. Drop unique key index.
			ddls = append(ddls, g.generateDropIndex(currentTable.name, currentIndex.name))
		}
	} else {
		ddls = append(ddls, g.generateDropIndex(currentTable.name, currentIndex.name))
	}

	return ddls, nil
}

func generateDataType(column Column) string {
	suffix := ""
	if column.array {
		suffix = "[]"
	}

	if column.length != nil {
		if column.scale != nil {
			return fmt.Sprintf("%s(%s, %s)%s", column.typeName, string(column.length.raw), string(column.scale.raw), suffix)
		} else {
			return fmt.Sprintf("%s(%s)%s", column.typeName, string(column.length.raw), suffix)
		}
	} else {
		switch column.typeName {
		case "enum":
			return fmt.Sprintf("%s(%s)%s", column.typeName, strings.Join(column.enumValues, ", "), suffix)
		default:
			return fmt.Sprintf("%s%s", column.typeName, suffix)
		}
	}
}

func generateColumnDefinition(column Column, enableUnique bool) (string, error) {
	// TODO: make string concatenation faster?
	// TODO: consider escape?

	definition := fmt.Sprintf("%s %s ", column.name, generateDataType(column))

	if column.unsigned {
		definition += "UNSIGNED "
	}
	if column.timezone {
		definition += "WITH TIME ZONE "
	}

	// [CHARACTER SET] and [COLLATE] should be placed before [NOT NULL | NULL] on MySQL
	if column.charset != "" {
		definition += fmt.Sprintf("CHARACTER SET %s ", column.charset)
	}
	if column.collate != "" {
		definition += fmt.Sprintf("COLLATE %s ", column.collate)
	}

	if (column.notNull != nil && *column.notNull) || column.keyOption == ColumnKeyPrimary {
		definition += "NOT NULL "
	} else if column.notNull != nil && !*column.notNull {
		definition += "NULL "
	}

	if column.defaultVal != nil {
		switch column.defaultVal.valueType {
		case ValueTypeStr:
			definition += fmt.Sprintf("DEFAULT '%s' ", column.defaultVal.strVal)
		case ValueTypeInt:
			definition += fmt.Sprintf("DEFAULT %d ", column.defaultVal.intVal)
		case ValueTypeFloat:
			definition += fmt.Sprintf("DEFAULT %f ", column.defaultVal.floatVal)
		case ValueTypeBit:
			if column.defaultVal.bitVal {
				definition += "DEFAULT b'1' "
			} else {
				definition += "DEFAULT b'0' "
			}
		case ValueTypeValArg: // NULL, CURRENT_TIMESTAMP, ...
			definition += fmt.Sprintf("DEFAULT %s ", string(column.defaultVal.raw))
		default:
			return "", fmt.Errorf("unsupported default value type (valueType: '%d') in column: %#v", column.defaultVal.valueType, column)
		}
	}

	if column.autoIncrement {
		definition += "AUTO_INCREMENT "
	}

	if column.onUpdate != nil {
		definition += fmt.Sprintf("ON UPDATE %s ", string(column.onUpdate.raw))
	}

	switch column.keyOption {
	case ColumnKeyNone:
		// noop
	case ColumnKeyUnique:
		if enableUnique {
			definition += "UNIQUE "
		}
	case ColumnKeyUniqueKey:
		if enableUnique {
			definition += "UNIQUE KEY "
		}
	case ColumnKeyPrimary:
		// noop
	default:
		return "", fmt.Errorf("unsupported column key (keyOption: '%d') in column: %#v", column.keyOption, column)
	}

	definition = strings.TrimSuffix(definition, " ")
	return definition, nil
}

// For CREATE TABLE.
func (g *Generator) generateIndexDefinition(index Index) string {
	definition := index.indexType // indexType is only available on `CREATE TABLE`, but only `generateDDLsForCreateTable` is using this

	columns := []string{}
	for _, indexColumn := range index.columns {
		columns = append(columns, g.escapeSQLName(indexColumn.column))
	}

	if index.primary {
		definition += fmt.Sprintf(
			" (%s)",
			strings.Join(columns, ", "),
		)
	} else {
		definition += fmt.Sprintf(
			" %s(%s)",
			g.escapeSQLName(index.name),
			strings.Join(columns, ", "),
		)
	}
	return definition
}

func (g *Generator) generateForeignKeyDefinition(foreignKey ForeignKey) string {
	// TODO: make string concatenation faster?
	// TODO: consider escape?

	// Empty constraint name is already invalidated in generateDDLsForCreateIndex
	definition := fmt.Sprintf("CONSTRAINT %s FOREIGN KEY ", foreignKey.constraintName)

	if len(foreignKey.indexName) > 0 {
		definition += fmt.Sprintf("%s ", foreignKey.indexName)
	}

	definition += fmt.Sprintf(
		"(%s) REFERENCES %s (%s) ",
		strings.Join(foreignKey.indexColumns, ","), foreignKey.referenceName,
		strings.Join(foreignKey.referenceColumns, ","),
	)

	if len(foreignKey.onDelete) > 0 {
		definition += fmt.Sprintf("ON DELETE %s ", foreignKey.onDelete)
	}
	if len(foreignKey.onUpdate) > 0 {
		definition += fmt.Sprintf("ON UPDATE %s ", foreignKey.onUpdate)
	}

	return strings.TrimSuffix(definition, " ")
}

func (g *Generator) generateDropIndex(tableName string, indexName string) string {
	switch g.mode {
	case GeneratorModeMysql:
		return fmt.Sprintf("ALTER TABLE %s DROP INDEX %s", tableName, g.escapeSQLName(indexName))
	case GeneratorModePostgres:
		return fmt.Sprintf("DROP INDEX %s", g.escapeSQLName(indexName))
	default:
		return ""
	}
}

func (g *Generator) escapeTableName(name string) string {
	switch g.mode {
	case GeneratorModePostgres:
		schemaTable := strings.SplitN(name, ".", 2)
		return g.escapeSQLName(schemaTable[0]) + "." + g.escapeSQLName(schemaTable[1])
	default:
		return g.escapeSQLName(name)
	}
}

func (g *Generator) escapeSQLName(name string) string {
	switch g.mode {
	case GeneratorModePostgres:
		return fmt.Sprintf("\"%s\"", name)
	default:
		return fmt.Sprintf("`%s`", name)
	}
}

func isPrimaryKey(column Column, table Table) bool {
	if column.keyOption == ColumnKeyPrimary {
		return true
	}

	for _, index := range table.indexes {
		if index.primary && index.columns[0].column == column.name {
			return true
		}
	}
	return false
}

// Destructively modify table1 to have table2 columns/indexes
func mergeTable(table1 *Table, table2 Table) {
	for _, column := range table2.columns {
		if containsString(convertColumnsToColumnNames(table1.columns), column.name) {
			table1.columns = append(table1.columns, column)
		}
	}

	for _, index := range table2.indexes {
		if containsString(convertIndexesToIndexNames(table1.indexes), index.name) {
			table1.indexes = append(table1.indexes, index)
		}
	}
}

func convertDDLsToTables(ddls []DDL) ([]*Table, error) {
	tables := []*Table{}
	for _, ddl := range ddls {
		switch stmt := ddl.(type) {
		case *CreateTable:
			table := stmt.table // copy table
			tables = append(tables, &table)
		case *CreateIndex:
			table := findTableByName(tables, stmt.tableName)
			if table == nil {
				return nil, fmt.Errorf("CREATE INDEX is performed before CREATE TABLE: %s", ddl.Statement())
			}
			// TODO: check duplicated creation
			table.indexes = append(table.indexes, stmt.index)
		case *AddPrimaryKey:
			table := findTableByName(tables, stmt.tableName)
			if table == nil {
				return nil, fmt.Errorf("ADD PRIMARY KEY is performed before CREATE TABLE: %s", ddl.Statement())
			}

			newColumns := []Column{}
			for _, column := range table.columns {
				if column.name == stmt.index.columns[0].column { // TODO: multi-column primary key?
					column.keyOption = ColumnKeyPrimary
				}
				newColumns = append(newColumns, column)
			}
			table.columns = newColumns
		case *AddForeignKey:
			table := findTableByName(tables, stmt.tableName)
			if table == nil {
				return nil, fmt.Errorf("ADD FOREIGN KEY is performed before CREATE TABLE: %s", ddl.Statement())
			}

			table.foreignKeys = append(table.foreignKeys, stmt.foreignKey)
<<<<<<< HEAD
		case *AddPolicy:
			table := findTableByName(tables, stmt.tableName)
			if table == nil {
				return nil, fmt.Errorf("ADD POLICY performed before CREATE TABLE: %s", ddl.Statement())
			}

			table.policies = append(table.policies, stmt.policy)
=======
>>>>>>> 815b6704
		case *View:
			// do nothing
		default:
			return nil, fmt.Errorf("unexpected ddl type in convertDDLsToTables: %v", stmt)
		}
	}
	return tables, nil
}

func convertDDLsToViews(ddls []DDL) []*View {
	var views []*View
	for _, ddl := range ddls {
		if view, ok := ddl.(*View); ok {
			views = append(views, view)
		}
	}
	return views
}

func findTableByName(tables []*Table, name string) *Table {
	for _, table := range tables {
		if table.name == name {
			return table
		}
	}
	return nil
}

func findColumnByName(columns []Column, name string) *Column {
	for _, column := range columns {
		if column.name == name {
			return &column
		}
	}
	return nil
}

func findIndexByName(indexes []Index, name string) *Index {
	for _, index := range indexes {
		if index.name == name {
			return &index
		}
	}
	return nil
}

func findForeignKeyByName(foreignKeys []ForeignKey, constraintName string) *ForeignKey {
	for _, foreignKey := range foreignKeys {
		if foreignKey.constraintName == constraintName {
			return &foreignKey
		}
	}
	return nil
}

func findPolicyByName(policies []Policy, name string) *Policy {
	for _, policy := range policies {
		if policy.name == name {
			return &policy
		}
	}
	return nil
}

func findViewByName(views []*View, name string) *View {
	for _, view := range views {
		if view.name == name {
			return view
		}
	}
	return nil
}

func findViewByName(views []*View, name string) *View {
	for _, view := range views {
		if view.name == name {
			return view
		}
	}
	return nil
}
func (g *Generator) haveSameColumnDefinition(current Column, desired Column) bool {
	// Not examining AUTO_INCREMENT and UNIQUE KEY because it'll be added in a later stage
	return g.haveSameDataType(current, desired) &&
		(current.unsigned == desired.unsigned) &&
		((current.notNull != nil && *current.notNull) == ((desired.notNull != nil && *desired.notNull) || desired.keyOption == ColumnKeyPrimary)) && // `PRIMARY KEY` implies `NOT NULL`
		(current.timezone == desired.timezone) &&
		(desired.charset == "" || current.charset == desired.charset) && // detect change column only when set explicitly. TODO: can we calculate implicit charset?
		(desired.collate == "" || current.collate == desired.collate) && // detect change column only when set explicitly. TODO: can we calculate implicit collate?
		reflect.DeepEqual(current.onUpdate, desired.onUpdate)
}

func (g *Generator) haveSameDataType(current Column, desired Column) bool {
	return g.normalizeDataType(current.typeName) == g.normalizeDataType(desired.typeName) &&
		(current.length == nil || desired.length == nil || current.length.intVal == desired.length.intVal) && // detect change column only when both are set explicitly. TODO: maybe `current.length == nil` case needs another care
		current.array == desired.array
	// TODO: scale
}

func haveSameValue(current *Value, desired *Value) bool {
	// Normalize `DEFAULT NULL` to nil (missing DEFAULT)
	if current != nil && current.valueType == ValueTypeValArg && string(current.raw) == "null" {
		current = nil
	}
	if desired != nil && desired.valueType == ValueTypeValArg && string(desired.raw) == "null" {
		desired = nil
	}

	if current == nil && desired == nil {
		return true
	}
	if current == nil || desired == nil {
		return false
	}

	// NOTE: -1 can be changed to '-1' in show create table and valueType is not reliable
	return string(current.raw) == string(desired.raw)
}

func (g *Generator) normalizeDataType(dataType string) string {
	alias, ok := dataTypeAliases[dataType]
	if ok {
		dataType = alias
	}
	if g.mode == GeneratorModeMysql {
		alias, ok = mysqlDataTypeAliases[dataType]
		if ok {
			dataType = alias
		}
	}
	return dataType
}

func areSamePrimaryKeys(primaryKeyA *Index, primaryKeyB *Index) bool {
	if primaryKeyA != nil && primaryKeyB != nil {
		return areSameIndexes(*primaryKeyA, *primaryKeyB)
	} else {
		return primaryKeyA == nil && primaryKeyB == nil
	}
}

func areSameIndexes(indexA Index, indexB Index) bool {
	if indexA.unique != indexB.unique {
		return false
	}
	if indexA.primary != indexB.primary {
		return false
	}
	for len(indexA.columns) != len(indexB.columns) {
		return false
	}
	for i, indexAColumn := range indexA.columns {
		// TODO: check length?
		if indexAColumn.column != indexB.columns[i].column {
			return false
		}
	}
	if indexA.where != indexB.where {
		return false
	}
	return true
}

func (g *Generator) areSameForeignKeys(foreignKeyA ForeignKey, foreignKeyB ForeignKey) bool {
	if g.normalizeOnUpdate(foreignKeyA.onUpdate) != g.normalizeOnUpdate(foreignKeyB.onUpdate) {
		return false
	}
	if g.normalizeOnDelete(foreignKeyA.onDelete) != g.normalizeOnDelete(foreignKeyB.onDelete) {
		return false
	}
	// TODO: check index, reference
	return true
}

func areSamePolicies(policyA, policyB Policy) bool {
	if strings.ToLower(policyA.scope) != strings.ToLower(policyB.scope) {
		return false
	}
	if strings.ToLower(policyA.permissive.Raw()) != strings.ToLower(policyB.permissive.Raw()) {
		return false
	}
	if strings.ToLower(policyA.using) != strings.ToLower(policyB.using) {
		return fmt.Sprintf("(%s)", policyA.using) == policyB.using
	}
	if strings.ToLower(policyA.withCheck) != strings.ToLower(policyB.withCheck) {
		return fmt.Sprintf("(%s)", policyA.withCheck) == policyB.withCheck
	}
	if len(policyA.roles) != len(policyB.roles) {
		return false
	}
	sort.Slice(policyA.roles, func(i, j int) bool {
		return policyA.roles[i] <= policyA.roles[j]
	})
	sort.Slice(policyB.roles, func(i, j int) bool {
		return policyB.roles[i] <= policyB.roles[j]
	})
	for i := range policyA.roles {
		if strings.ToLower(policyA.roles[i]) != strings.ToLower(policyB.roles[i]) {
			return false
		}
	}
	return true
}

func (g *Generator) normalizeOnUpdate(onUpdate string) string {
	if g.mode == GeneratorModePostgres && onUpdate == "" {
		return "NO ACTION"
	} else {
		return onUpdate
	}
}

func (g *Generator) normalizeOnDelete(onDelete string) string {
	if g.mode == GeneratorModePostgres && onDelete == "" {
		return "NO ACTION"
	} else {
		return onDelete
	}
}

// TODO: Use interface to avoid defining following functions?

func convertTablesToTableNames(tables []Table) []string {
	tableNames := []string{}
	for _, table := range tables {
		tableNames = append(tableNames, table.name)
	}
	return tableNames
}

func convertColumnsToColumnNames(columns []Column) []string {
	columnNames := []string{}
	for _, column := range columns {
		columnNames = append(columnNames, column.name)
	}
	return columnNames
}

func convertIndexesToIndexNames(indexes []Index) []string {
	indexNames := []string{}
	for _, index := range indexes {
		indexNames = append(indexNames, index.name)
	}
	return indexNames
}

func convertForeignKeysToConstraintNames(foreignKeys []ForeignKey) []string {
	constraintNames := []string{}
	for _, foreignKey := range foreignKeys {
		constraintNames = append(constraintNames, foreignKey.constraintName)
	}
	return constraintNames
}

func convertForeignKeysToIndexNames(foreignKeys []ForeignKey) []string {
	indexNames := []string{}
	for _, foreignKey := range foreignKeys {
		if len(foreignKey.indexName) > 0 {
			indexNames = append(indexNames, foreignKey.indexName)
		} else if len(foreignKey.constraintName) > 0 {
			indexNames = append(indexNames, foreignKey.constraintName)
		} // unexpected to reach else (really?)
	}
	return indexNames
}

<<<<<<< HEAD
func convertPolicyNames(policies []Policy) []string {
	policyNames := make([]string, len(policies))
	for i, policy := range policies {
		policyNames[i] = policy.name
	}
	return policyNames
}

=======
>>>>>>> 815b6704
func convertViewNames(views []*View) []string {
	viewNames := make([]string, len(views))
	for i, view := range views {
		viewNames[i] = view.name
	}
	return viewNames
}

func containsString(strs []string, str string) bool {
	for _, s := range strs {
		if s == str {
			return true
		}
	}
	return false
}

func removeTableByName(tables []*Table, name string) []*Table {
	removed := false
	ret := []*Table{}

	for _, table := range tables {
		if name == table.name {
			removed = true
		} else {
			ret = append(ret, table)
		}
	}

	if !removed {
		log.Fatalf("Failed to removeTableByName: Table `%s` is not found in `%v`", name, tables)
	}
	return ret
}<|MERGE_RESOLUTION|>--- conflicted
+++ resolved
@@ -105,15 +105,12 @@
 				return ddls, err
 			}
 			ddls = append(ddls, indexDDLs...)
-<<<<<<< HEAD
 		case *AddPolicy:
 			policyDDLs, err := g.generateDDLsForCreatePolicy(desired.tableName, desired.policy, "ALTER POLICY", ddl.Statement())
 			if err != nil {
 				return ddls, err
 			}
 			ddls = append(ddls, policyDDLs...)
-=======
->>>>>>> 815b6704
 		case *View:
 			viewDDLs, err := g.generateDDLsForCreateView(desired.name, desired)
 			if err != nil {
@@ -188,14 +185,6 @@
 			}
 			ddls = append(ddls, fmt.Sprintf("DROP POLICY %s ON %s", policy.name, currentTable.name))
 		}
-	}
-
-	// Clean up obsoleted views
-	for _, currentView := range g.currentViews {
-		if containsString(convertViewNames(g.desiredViews), currentView.name) {
-			continue
-		}
-		ddls = append(ddls, fmt.Sprintf("DROP VIEW %s", currentView.name))
 	}
 
 	// Clean up obsoleted views
@@ -429,7 +418,6 @@
 	return ddls, nil
 }
 
-<<<<<<< HEAD
 func (g *Generator) generateDDLsForCreatePolicy(tableName string, desiredPolicy Policy, action string, statement string) ([]string, error) {
 	var ddls []string
 
@@ -476,8 +464,6 @@
 	return ddls, nil
 }
 
-=======
->>>>>>> 815b6704
 func (g *Generator) generateDDLsForCreateView(viewName string, desiredView *View) ([]string, error) {
 	var ddls []string
 
@@ -791,7 +777,6 @@
 			}
 
 			table.foreignKeys = append(table.foreignKeys, stmt.foreignKey)
-<<<<<<< HEAD
 		case *AddPolicy:
 			table := findTableByName(tables, stmt.tableName)
 			if table == nil {
@@ -799,8 +784,6 @@
 			}
 
 			table.policies = append(table.policies, stmt.policy)
-=======
->>>>>>> 815b6704
 		case *View:
 			// do nothing
 		default:
@@ -856,19 +839,19 @@
 	return nil
 }
 
+func findPrimaryKey(indexes []Index) *Index {
+	for _, index := range indexes {
+		if index.primary {
+			return &index
+		}
+	}
+	return nil
+}
+
 func findPolicyByName(policies []Policy, name string) *Policy {
 	for _, policy := range policies {
 		if policy.name == name {
 			return &policy
-		}
-	}
-	return nil
-}
-
-func findViewByName(views []*View, name string) *View {
-	for _, view := range views {
-		if view.name == name {
-			return view
 		}
 	}
 	return nil
@@ -1067,7 +1050,6 @@
 	return indexNames
 }
 
-<<<<<<< HEAD
 func convertPolicyNames(policies []Policy) []string {
 	policyNames := make([]string, len(policies))
 	for i, policy := range policies {
@@ -1076,8 +1058,6 @@
 	return policyNames
 }
 
-=======
->>>>>>> 815b6704
 func convertViewNames(views []*View) []string {
 	viewNames := make([]string, len(views))
 	for i, view := range views {
